--- conflicted
+++ resolved
@@ -1376,38 +1376,6 @@
                         store.close(allowedCompactionTime);
                     }
                 }
-<<<<<<< HEAD
-=======
-            } else if (pageStore != null) {
-                pageStore.stopWriter();
-                if (flush) {
-                    try {
-                        pageStore.checkpoint();
-                        if (!readOnly) {
-                            lockMeta(pageStore.getPageStoreSession());
-                            pageStore.compact(compactMode);
-                            unlockMeta(pageStore.getPageStoreSession());
-                        }
-                    } catch (DbException e) {
-                        if (ASSERT) {
-                            int code = e.getErrorCode();
-                            if (code != ErrorCode.DATABASE_IS_CLOSED &&
-                                    code != ErrorCode.LOCK_TIMEOUT_1 &&
-                                    code != ErrorCode.IO_EXCEPTION_2) {
-                                e.printStackTrace();
-                            }
-                        }
-                        trace.error(e, "close");
-                    } catch (Throwable t) {
-                        if (ASSERT) {
-                            t.printStackTrace();
-                        }
-                        trace.error(t, "close");
-                    }
-                }
-                pageStore.close();
-                pageStore = null;
->>>>>>> f14cfa18
             }
             if (persistent) {
                 // Don't delete temp files if everything is already closed
@@ -1428,18 +1396,7 @@
     private synchronized void closeFiles() {
         try {
             if (store != null) {
-<<<<<<< HEAD
-                if (immediately) {
-                    store.closeImmediately();
-                } else {
-                    store.close(0);
-                }
-=======
                 store.closeImmediately();
-            } else if (pageStore != null) {
-                pageStore.close();
-                pageStore = null;
->>>>>>> f14cfa18
             }
         } catch (DbException e) {
             trace.error(e, "close");
