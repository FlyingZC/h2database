/*
 * Copyright 2004-2019 H2 Group. Multiple-Licensed under the MPL 2.0,
 * and the EPL 1.0 (https://h2database.com/html/license.html).
 * Initial Developer: H2 Group
 */
package org.h2.mvstore;

import java.io.IOException;
import java.nio.ByteBuffer;
import java.nio.channels.FileChannel;
import java.nio.channels.FileLock;
import java.nio.channels.OverlappingFileLockException;
import java.util.concurrent.atomic.AtomicLong;
import org.h2.mvstore.cache.FilePathCache;
import org.h2.store.fs.FilePath;
import org.h2.store.fs.FilePathDisk;
import org.h2.store.fs.FilePathEncrypt;
import org.h2.store.fs.FilePathNio;

/**
 * The default storage mechanism of the MVStore. This implementation persists
 * data to a file. The file store is responsible to persist data and for free
 * space management.
 */
public class FileStore {

    /**
     * The number of read operations.
     */
    protected final AtomicLong readCount = new AtomicLong();

    /**
     * The number of read bytes.
     */
    protected final AtomicLong readBytes = new AtomicLong();

    /**
     * The number of write operations.
     */
    protected final AtomicLong writeCount = new AtomicLong();

    /**
     * The number of written bytes.
     */
    protected final AtomicLong writeBytes = new AtomicLong();

    /**
     * The free spaces between the chunks. The first block to use is block 2
     * (the first two blocks are the store header).
     */
    protected final FreeSpaceBitSet freeSpace =
            new FreeSpaceBitSet(2, MVStore.BLOCK_SIZE);

    /**
     * The file name.
     */
    private String fileName;

    /**
     * Whether this store is read-only.
     */
    private boolean readOnly;

    /**
     * The file size (cached).
     */
    protected long fileSize;

    /**
     * The file.
     */
    private FileChannel file;

    /**
     * The encrypted file (if encryption is used).
     */
    private FileChannel encryptedFile;

    /**
     * The file lock.
     */
    private FileLock fileLock;

    @Override
    public String toString() {
        return fileName;
    }

    /**
     * Read from the file.
     *
     * @param pos the write position
     * @param len the number of bytes to read
     * @return the byte buffer
     */
    public ByteBuffer readFully(long pos, int len) {
        ByteBuffer dst = ByteBuffer.allocate(len);
        DataUtils.readFully(file, pos, dst);
        readCount.incrementAndGet();
        readBytes.addAndGet(len);
        return dst;
    }

    /**
     * Write to the file.
     *
     * @param pos the write position
     * @param src the source buffer
     */
    public void writeFully(long pos, ByteBuffer src) {
        int len = src.remaining();
        fileSize = Math.max(fileSize, pos + len);
        DataUtils.writeFully(file, pos, src);
        writeCount.incrementAndGet();
        writeBytes.addAndGet(len);
    }

    /**
     * Try to open the file.
     *
     * @param fileName the file name
     * @param readOnly whether the file should only be opened in read-only mode,
     *            even if the file is writable
     * @param encryptionKey the encryption key, or null if encryption is not
     *            used
     */
    public void open(String fileName, boolean readOnly, char[] encryptionKey) {
        if (file != null) {
            return;
        }
        // ensure the Cache file system is registered
        FilePathCache.INSTANCE.getScheme();
        FilePath p = FilePath.get(fileName);
        // if no explicit scheme was specified, NIO is used
        if (p instanceof FilePathDisk &&
                !fileName.startsWith(p.getScheme() + ":")) {
            // ensure the NIO file system is registered
            FilePathNio.class.getName();
            fileName = "nio:" + fileName;
        }
        this.fileName = fileName;
        FilePath f = FilePath.get(fileName);
        FilePath parent = f.getParent();
        if (parent != null && !parent.exists()) {
            throw DataUtils.newIllegalArgumentException(
                    "Directory does not exist: {0}", parent);
        }
        if (f.exists() && !f.canWrite()) {
            readOnly = true;
        }
        this.readOnly = readOnly;
        try {
            file = f.open(readOnly ? "r" : "rw");
            if (encryptionKey != null) {
                byte[] key = FilePathEncrypt.getPasswordBytes(encryptionKey);
                encryptedFile = file;
                file = new FilePathEncrypt.FileEncrypt(fileName, key, file);
            }
            try {
                if (readOnly) {
                    fileLock = file.tryLock(0, Long.MAX_VALUE, true);
                } else {
                    fileLock = file.tryLock();
                }
            } catch (OverlappingFileLockException e) {
                throw DataUtils.newIllegalStateException(
                        DataUtils.ERROR_FILE_LOCKED,
                        "The file is locked: {0}", fileName, e);
            }
            if (fileLock == null) {
                try { close(); } catch (Exception ignore) {}
                throw DataUtils.newIllegalStateException(
                        DataUtils.ERROR_FILE_LOCKED,
                        "The file is locked: {0}", fileName);
            }
            fileSize = file.size();
        } catch (IOException e) {
            try { close(); } catch (Exception ignore) {}
            throw DataUtils.newIllegalStateException(
                    DataUtils.ERROR_READING_FAILED,
                    "Could not open file {0}", fileName, e);
        }
    }

    /**
     * Close this store.
     */
    public void close() {
        try {
            if(file != null && file.isOpen()) {
                if (fileLock != null) {
                    fileLock.release();
                }
                file.close();
            }
        } catch (Exception e) {
            throw DataUtils.newIllegalStateException(
                    DataUtils.ERROR_WRITING_FAILED,
                    "Closing failed for file {0}", fileName, e);
        } finally {
            fileLock = null;
            file = null;
        }
    }

    /**
     * Flush all changes.
     */
    public void sync() {
        if (file != null) {
            try {
                file.force(true);
            } catch (IOException e) {
                throw DataUtils.newIllegalStateException(
                        DataUtils.ERROR_WRITING_FAILED,
                        "Could not sync file {0}", fileName, e);
            }
        }
    }

    /**
     * Get the file size.
     *
     * @return the file size
     */
    public long size() {
        return fileSize;
    }

    /**
     * Truncate the file.
     *
     * @param size the new file size
     */
    public void truncate(long size) {
        int attemptCount = 0;
        while (true) {
            try {
                writeCount.incrementAndGet();
                file.truncate(size);
                fileSize = Math.min(fileSize, size);
                return;
            } catch (IOException e) {
                if (++attemptCount == 10) {
                    throw DataUtils.newIllegalStateException(
                            DataUtils.ERROR_WRITING_FAILED,
                            "Could not truncate file {0} to size {1}",
                            fileName, size, e);
                }
                System.gc();
                Thread.yield();
            }
        }
    }

    /**
     * Get the file instance in use.
     * <p>
     * The application may read from the file (for example for online backup),
     * but not write to it or truncate it.
     *
     * @return the file
     */
    public FileChannel getFile() {
        return file;
    }

    /**
     * Get the encrypted file instance, if encryption is used.
     * <p>
     * The application may read from the file (for example for online backup),
     * but not write to it or truncate it.
     *
     * @return the encrypted file, or null if encryption is not used
     */
    public FileChannel getEncryptedFile() {
        return encryptedFile;
    }

    /**
     * Get the number of write operations since this store was opened.
     * For file based stores, this is the number of file write operations.
     *
     * @return the number of write operations
     */
    public long getWriteCount() {
        return writeCount.get();
    }

    /**
     * Get the number of written bytes since this store was opened.
     *
     * @return the number of write operations
     */
    public long getWriteBytes() {
        return writeBytes.get();
    }

    /**
     * Get the number of read operations since this store was opened.
     * For file based stores, this is the number of file read operations.
     *
     * @return the number of read operations
     */
    public long getReadCount() {
        return readCount.get();
    }

    /**
     * Get the number of read bytes since this store was opened.
     *
     * @return the number of write operations
     */
    public long getReadBytes() {
        return readBytes.get();
    }

    public boolean isReadOnly() {
        return readOnly;
    }

    /**
     * Get the default retention time for this store in milliseconds.
     *
     * @return the retention time
     */
    public int getDefaultRetentionTime() {
        return 45_000;
    }

    /**
     * Mark the space as in use.
     *
     * @param pos the position in bytes
     * @param length the number of bytes
     */
    public void markUsed(long pos, int length) {
        freeSpace.markUsed(pos, length);
    }

    /**
     * Allocate a number of blocks and mark them as used.
     *
     * @param length the number of bytes to allocate
     * @param reservedLow start block index of the reserved area (inclusive)
     * @param reservedHigh end block index of the reserved area (exclusive),
     *                     special value -1 means beginning of the infinite free area
     * @return the start position in bytes
     */
    long allocate(int length, long reservedLow, long reservedHigh) {
        return freeSpace.allocate(length, reservedLow, reservedHigh);
    }

    /**
     * Calculate starting position of the prospective allocation.
     *
     * @param blocks the number of blocks to allocate
     * @param reservedLow start block index of the reserved area (inclusive)
     * @param reservedHigh end block index of the reserved area (exclusive),
     *                     special value -1 means beginning of the infinite free area
     * @return the starting block index
     */
    long predictAllocation(int blocks, long reservedLow, long reservedHigh) {
        return freeSpace.predictAllocation(blocks, reservedLow, reservedHigh);
    }

    boolean isFragmented() {
        return freeSpace.isFragmented();
    }

    /**
     * Mark the space as free.
     *
     * @param pos the position in bytes
     * @param length the number of bytes
     */
    public void free(long pos, int length) {
        freeSpace.free(pos, length);
    }

    public int getFillRate() {
        return freeSpace.getFillRate();
    }

<<<<<<< HEAD
    public int getProjectedFillRate(int vacatedBlocks) {
        return freeSpace.getProjectedFillRate(vacatedBlocks);
=======
    /**
     * Calculates a prospective fill rate, which store would have after rewrite
     * of sparsely populated chunk(s) and evacuation of still live data into a
     * new chunk.
     *
     * @param live
     *            amount of memory (bytes) from vacated block, which would be
     *            written into a new chunk
     * @param total
     *            number of blocks vacated
     * @return prospective fill rate (0 - 100)
     */
    public int getProjectedFillRate(long live, int total) {
        return freeSpace.getProjectedFillRate(live, total);
>>>>>>> 7fa79a91
    }

    long getFirstFree() {
        return freeSpace.getFirstFree();
    }

    long getFileLengthInUse() {
        return freeSpace.getLastFree();
    }

    /**
     * Calculates relative "priority" for chunk to be moved.
     *
     * @param block where chunk starts
     * @return priority, bigger number indicate that chunk need to be moved sooner
     */
    int getMovePriority(int block) {
        return freeSpace.getMovePriority(block);
    }

    long getAfterLastBlock() {
        return freeSpace.getAfterLastBlock();
    }

    /**
     * Mark the file as empty.
     */
    public void clear() {
        freeSpace.clear();
    }

    /**
     * Get the file name.
     *
     * @return the file name
     */
    public String getFileName() {
        return fileName;
    }

}<|MERGE_RESOLUTION|>--- conflicted
+++ resolved
@@ -382,25 +382,17 @@
         return freeSpace.getFillRate();
     }
 
-<<<<<<< HEAD
-    public int getProjectedFillRate(int vacatedBlocks) {
-        return freeSpace.getProjectedFillRate(vacatedBlocks);
-=======
     /**
      * Calculates a prospective fill rate, which store would have after rewrite
      * of sparsely populated chunk(s) and evacuation of still live data into a
      * new chunk.
      *
-     * @param live
-     *            amount of memory (bytes) from vacated block, which would be
-     *            written into a new chunk
-     * @param total
+     * @param vacatedBlocks
      *            number of blocks vacated
      * @return prospective fill rate (0 - 100)
      */
-    public int getProjectedFillRate(long live, int total) {
-        return freeSpace.getProjectedFillRate(live, total);
->>>>>>> 7fa79a91
+    public int getProjectedFillRate(int vacatedBlocks) {
+        return freeSpace.getProjectedFillRate(vacatedBlocks);
     }
 
     long getFirstFree() {
