/*
 * Copyright 2004-2018 H2 Group. Multiple-Licensed under the MPL 2.0,
 * and the EPL 1.0 (http://h2database.com/html/license.html).
 * Initial Developer: H2 Group
 */
package org.h2.bnf.context;

import java.sql.DatabaseMetaData;
import java.sql.ResultSet;
import java.sql.SQLException;
import java.util.ArrayList;
<<<<<<< HEAD
=======

import org.h2.util.Utils;
>>>>>>> 7a2a5446

/**
 * Contains meta data information about a procedure.
 * This class is used by the H2 Console.
 */
public class DbProcedure {

    private final DbSchema schema;
    private final String name;
    private final String quotedName;
    private final boolean returnsResult;
    private DbColumn[] parameters;

    public DbProcedure(DbSchema schema, ResultSet rs) throws SQLException {
        this.schema = schema;
        name = rs.getString("PROCEDURE_NAME");
        returnsResult = rs.getShort("PROCEDURE_TYPE") ==
                DatabaseMetaData.procedureReturnsResult;
        quotedName = schema.getContents().quoteIdentifier(name);
    }

    /**
     * @return The schema this table belongs to.
     */
    public DbSchema getSchema() {
        return schema;
    }

    /**
     * @return The column list.
     */
    public DbColumn[] getParameters() {
        return parameters;
    }

    /**
     * @return The table name.
     */
    public String getName() {
        return name;
    }

    /**
     * @return The quoted table name.
     */
    public String getQuotedName() {
        return quotedName;
    }

    /**
     * @return True if this function return a value
     */
    public boolean isReturnsResult() {
        return returnsResult;
    }

    /**
     * Read the column for this table from the database meta data.
     *
     * @param meta the database meta data
     */
    void readParameters(DatabaseMetaData meta) throws SQLException {
        ResultSet rs = meta.getProcedureColumns(null, schema.name, name, null);
<<<<<<< HEAD
        ArrayList<DbColumn> list = new ArrayList<>();
=======
        ArrayList<DbColumn> list = Utils.newSmallArrayList();
>>>>>>> 7a2a5446
        while (rs.next()) {
            DbColumn column = DbColumn.getProcedureColumn(schema.getContents(), rs);
            if (column.getPosition() > 0) {
                // Not the return type
                list.add(column);
            }
        }
        rs.close();
        parameters = new DbColumn[list.size()];
        // Store the parameter in the good position [1-n]
        for (int i = 0; i < parameters.length; i++) {
            DbColumn column = list.get(i);
            if (column.getPosition() > 0
                    && column.getPosition() <= parameters.length) {
                parameters[column.getPosition() - 1] = column;
            }
        }
    }

}<|MERGE_RESOLUTION|>--- conflicted
+++ resolved
@@ -9,11 +9,8 @@
 import java.sql.ResultSet;
 import java.sql.SQLException;
 import java.util.ArrayList;
-<<<<<<< HEAD
-=======
 
 import org.h2.util.Utils;
->>>>>>> 7a2a5446
 
 /**
  * Contains meta data information about a procedure.
@@ -77,11 +74,7 @@
      */
     void readParameters(DatabaseMetaData meta) throws SQLException {
         ResultSet rs = meta.getProcedureColumns(null, schema.name, name, null);
-<<<<<<< HEAD
-        ArrayList<DbColumn> list = new ArrayList<>();
-=======
         ArrayList<DbColumn> list = Utils.newSmallArrayList();
->>>>>>> 7a2a5446
         while (rs.next()) {
             DbColumn column = DbColumn.getProcedureColumn(schema.getContents(), rs);
             if (column.getPosition() > 0) {
